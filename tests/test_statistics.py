#!/usr/bin/env python3
# -*- coding: utf-8 -*-
"""
Created on Fri Jan 15 10:15:48 2021

@author: hanjo
"""
import os
import numpy as np

import pytest

from president import statistics, alignment

fixtures_loc = os.path.join(os.path.dirname(__file__), 'fixtures')


def test_statistics():
    alignment_f = os.path.join(fixtures_loc, "100bp_pblat_results.txt")
    query = os.path.join(fixtures_loc, "100bp_0N_05MM_sample_query.fasta")

    metrics = statistics.nucleotide_identity(query, alignment_f, id_threshold=0.93)

    exp_ident = 0.95
    exp_ambig_identity = 0.95
    exp_ambig_bases = 0
    exp_length_query = 100
    exp_valid = True

    assert exp_ident == metrics["Identity"].iloc[0]
    assert exp_valid == metrics["Valid"].iloc[0]
    assert exp_ambig_identity == metrics["Ambiguous Identity"].iloc[0]
    assert exp_ambig_bases == metrics["Ambiguous Bases"].iloc[0]
    assert exp_length_query == metrics["Query Length"].iloc[0]


def test_multi_statistics():
    alignment_f = os.path.join(fixtures_loc, "100pb_pblat_results_multi.txt")
    query = os.path.join(fixtures_loc, "100bp_multi.fasta")

    metrics = statistics.nucleotide_identity(query, alignment_f, id_threshold=0.91)
    metrics = metrics.sort_values(by="ID")

    # sorting gives first the one without Ns
    exp_invalid = [True, False]
    exp_ident = [0.95, 0.9]
    # 100 - 10 mismatches = 90; 100 - 5 Ns = 95 --> non-canocical
    exp_ambig_identity = np.round([0.95, 90 / 95], 4)
    exp_ambig_bases = [0, 5]
    exp_length_query = [100, 100]
    exp_IDS = ["100bp_0N_5MM", "100bp_5N_5MM"]

    assert np.all(exp_IDS == metrics["ID"])
    assert np.all(exp_ident == metrics["Identity"].values)
    assert np.all(exp_invalid == metrics["Valid"].values)
    assert np.all(exp_ambig_identity == metrics["Ambiguous Identity"].values)
    assert np.all(exp_ambig_bases == metrics["Ambiguous Bases"].values)
    assert np.all(exp_length_query == metrics["Query Length"].values)


def test_unmapped():
    alignment_f = os.path.join(fixtures_loc, "test_unmapped.tsv")
    query = os.path.join(fixtures_loc, "test_unmapped.fasta")

    metrics = statistics.nucleotide_identity(query, alignment_f, id_threshold=0.93)
    metrics = metrics[metrics["aligned"]]

    exp_invalid = [False, True, True, True, True]
    exp_ident = [0.4063, 0.9953, 0.9952, 0.9947, 0.9796]
    exp_ambig_identity = [0.9991, 0.9994, 0.9993, 0.9989, 0.9993]
    exp_ambig_bases = [17742, 123, 121, 123, 590]
    exp_length_query = [29903, 29902, 29903, 29896, 29902]
    exp_IDS = ["FAO96286_barcode67/ARTIC/medaka MN908947.3",
               "FAO96286_barcode07/ARTIC/medaka MN908947.3",
               "FAO96286_barcode21/ARTIC/medaka MN908947.3",
               "FAO96286_barcode33/ARTIC/medaka MN908947.3",
               "FAO96286_barcode44/ARTIC/medaka MN908947.3"]

    assert np.all(exp_IDS == metrics["ID"])
    assert np.all(exp_ident == metrics["Identity"].values)
    assert np.all(exp_invalid == metrics["Valid"].values)
    assert np.all(exp_ambig_identity == metrics["Ambiguous Identity"].values)
    assert np.all(exp_ambig_bases == metrics["Ambiguous Bases"].values)
    assert np.all(exp_length_query == metrics["Query Length"].values)


def test_global_identity():
    alignment_f = os.path.join(fixtures_loc, "global_identity.tsv")
    query = os.path.join(fixtures_loc, "global_identity.fasta")

<<<<<<< HEAD
    metrics = statistics.nucleotide_identity(query, alignment_f, id_threshold=0.50)
=======
    metrics = statistics.nucleotide_identity(query, alignment_f, id_threshold=0.5)
>>>>>>> 384f07a6

    exp_invalid = [True]
    exp_ident = [0.5]
    exp_ambig_identity = [0.5]
    exp_ambig_bases = [0]
    exp_length_query = [50]
    exp_IDS = ["query"]

    assert np.all(exp_IDS == metrics["ID"])
    assert np.all(exp_ident == metrics["Identity"].values)
    assert np.all(exp_invalid == metrics["Valid"].values)
    assert np.all(exp_ambig_identity == metrics["Ambiguous Identity"].values)
    assert np.all(exp_ambig_bases == metrics["Ambiguous Bases"].values)
    assert np.all(exp_length_query == metrics["Query Length"].values)


def test_repeated_pblat():
    alignment_f = os.path.join(fixtures_loc, "test_repeated_pblat.tsv")
    query = os.path.join(fixtures_loc, "test_repeated_pblat.fasta")

    metrics = statistics.nucleotide_identity(query, alignment_f, id_threshold=0.93)

    exp_invalid = [False, True, True, True, True]
    exp_ident = [0.4063, 0.9953, 0.9952, 0.9947, 0.9796]
    exp_ambig_identity = [0.9991, 0.9994, 0.9993, 0.9989, 0.9993]
    exp_ambig_bases = [17742, 123, 121, 123, 590]
    exp_length_query = [29903, 29902, 29903, 29896, 29902]
    exp_IDS = ["FAO96286_barcode67/ARTIC/medaka MN908947.3",
               "FAO96286_barcode07/ARTIC/medaka MN908947.3",
               "FAO96286_barcode21/ARTIC/medaka MN908947.3",
               "FAO96286_barcode33/ARTIC/medaka MN908947.3",
               "FAO96286_barcode44/ARTIC/medaka MN908947.3"]

    assert np.all(exp_IDS == metrics["ID"])
    assert np.all(exp_ident == metrics["Identity"].values)
    assert np.all(exp_invalid == metrics["Valid"].values)
    assert np.all(exp_ambig_identity == metrics["Ambiguous Identity"].values)
    assert np.all(exp_ambig_bases == metrics["Ambiguous Bases"].values)
    assert np.all(exp_length_query == metrics["Query Length"].values)


def test_split_valid_sequences():
    reference = os.path.join(fixtures_loc, "100bp_0N_05MM_sample_query.fasta")
    query = os.path.join(fixtures_loc, "100bp_5N_05MM_sample_query_multi.fasta")

    # all good
    outfile1, case1, ids1 = statistics.split_valid_sequences(query, reference, id_threshold=0.0)

    # all invalid
    outfile2, case2, ids2 = statistics.split_valid_sequences(query, reference, id_threshold=1)

    # mixed
    outfile3, case3, ids3 = statistics.split_valid_sequences(query, reference, id_threshold=0.95)

    assert outfile1 == query
    assert case1 == "all_valid"
    assert ids1 == []

    assert outfile2 == query+"_invalid.fasta"
    assert case2 == "all_invalid"
    assert ids2 == ['100bp_5N_5MM_reference', '100bp_10N_5MM_reference']

    assert outfile3 == query+"_valid.fasta"
    assert case3 == "mixed"
    assert ids3 == ['100bp_10N_5MM_reference']


def test_split_valid_sequences_uneven():
    reference = os.path.join(fixtures_loc, "101bp_5N_5MM_5G_ref.fasta")
    query = os.path.join(fixtures_loc, "101bp_5N_5MM_5G_query_3seqs.fasta")

    # mixed
    # 0.93 * 101 = 93.93
    # 0.94 * 101 = 94.94
    # 0.95 * 101 = 95.949
    # we have 101 - 5 = 96 = 96 / 101 = 0.95
    outfile1, case1, ids1 = statistics.split_valid_sequences(query, reference, id_threshold=0.95)
    outfile2, case2, ids2 = statistics.split_valid_sequences(query, reference, id_threshold=0.96)

    assert case1 == "all_valid"
    assert case2 == "mixed"


def test_number_reference_check_fail():
    reference = os.path.join(fixtures_loc, "100bp_multi.fasta")

    with pytest.raises(ValueError):
        statistics.count_reference_sequences(reference)


def test_number_reference_check_pass():
    reference = os.path.join(fixtures_loc, "100bp_0N_sample_reference.fasta")
    statistics.count_reference_sequences(reference)
    assert True


def test_estimate_max_invalid_even():
    reference = os.path.join(fixtures_loc, "100bp_0N_05MM_sample_query.fasta")
    exp_maxinvalid = 5
    maxinvalid = statistics.estimate_max_invalid(reference, id_threshold=0.95)
    assert exp_maxinvalid == maxinvalid


def test_estimate_max_invalid_uneven():
    reference = os.path.join(fixtures_loc, "101bp_5N_5MM_5G_ref.fasta")
    # total - valid -> invalid
    exp_maxinvalid = (101 - 96) * 1.0
    maxinvalid = statistics.estimate_max_invalid(reference, id_threshold=0.95)
    assert exp_maxinvalid == maxinvalid


def test_not_aligned():
    reference = os.path.join(fixtures_loc, "NC_045512.2.fasta")
    query = os.path.join(fixtures_loc, "test_unmapped.fasta")

    # entries in fasta
    # one is invalid
    exp_rows = 6

    # run pblat
    alignment_f = alignment.pblat(4, reference, query, verbose=1)
    metrics = statistics.nucleotide_identity(query, alignment_f)

    assert exp_rows == metrics.shape[0]
    assert metrics["aligned"].sum() == exp_rows - 1<|MERGE_RESOLUTION|>--- conflicted
+++ resolved
@@ -88,11 +88,7 @@
     alignment_f = os.path.join(fixtures_loc, "global_identity.tsv")
     query = os.path.join(fixtures_loc, "global_identity.fasta")
 
-<<<<<<< HEAD
-    metrics = statistics.nucleotide_identity(query, alignment_f, id_threshold=0.50)
-=======
     metrics = statistics.nucleotide_identity(query, alignment_f, id_threshold=0.5)
->>>>>>> 384f07a6
 
     exp_invalid = [True]
     exp_ident = [0.5]
