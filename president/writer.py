--- conflicted
+++ resolved
@@ -67,15 +67,10 @@
         for coli in needed_cols:
             if "qc_post" in coli:
                 if metrics_df.shape[0] == 0:
-<<<<<<< HEAD
-                    metrics_df[coli] = [False]
-                else:
-=======
                     # If fasta file is empty then create a single row
                     metrics_df[coli] = [False]
                 else:
                     # Otherwise create multiple rows for all invalid sequences
->>>>>>> 7dc647b6
                     metrics_df[coli] = metrics_df.shape[0] * [False]
             else:
                 metrics_df[coli] = np.nan
