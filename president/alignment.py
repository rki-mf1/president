--- conflicted
+++ resolved
@@ -57,22 +57,10 @@
     # Read the alignment(s) with pandas
     # Pandas can be replaced with split to reduce dependencies
     try:
-<<<<<<< HEAD
         alignments = pd.read_csv(alignment_file,
                                  header=None, sep='\t', skiprows=5)
         alignments.columns = PSL_LABELS
-=======
-        alignments = pd.read_csv(alignment_file, header=None, sep='\t', skiprows=5)
-        labels = ['Matches', 'Mismatches', 'RepMatch', 'Ns', 'QGapCount',
-                  'QGapBases', 'TGapCount', 'TGapBases', 'Strand',
-                  'QName', 'QSize', 'QStart', 'QEnd', 'TName', 'TSize',
-                  'TStart', 'TEnd', 'BlockCount', 'BlockSizes',
-                  'QStarts', 'TStarts']
-        alignments.columns = labels
-        # If IDs have only numbers pandas thinks it is not a string
-        # so I convert it to string here to avoid errors (see issue #54)
         alignments.QName = alignments.QName.astype(str)
->>>>>>> 65ec0a68
 
     except pd.errors.EmptyDataError:
         print("Error reading pblat output. Perhaps it did not align anything (pandas).")
