![](https://img.shields.io/badge/licence-MIT-lightgrey.svg)
![](https://img.shields.io/badge/python-3.8-orange)

[![](https://img.shields.io/badge/ANI-definition-violet.svg)](https://pubmed.ncbi.nlm.nih.gov/17220447/)

#### PRESIDENT: PaiRwisE Sequence IDENtiTy
Calculate pairwise nucleotide identity with respect to a reference sequence.

Given a reference and a query sequence(which can be fragmented), calculate
pairwise nucleotide identity with respect to the reference sequence relative
to the entire length of the reference. Only informative nucleotides(A, T, G, C)
are considered identical to each other.

#### Requirements:
To get president running follow the steps below:

```
<<<<<<< HEAD
conda create -y -n president -c bioconda python=3.8 pblat=2.5 screed pandas && conda activate president
=======
conda create -y -n president -c bioconda python=3.8 pblat
conda activate president
pip install pypresident
>>>>>>> 262a2a9a
```

#### Usage:
pypresident installs the package and the pairwise alignment can be run with
the following console call:

```
<<<<<<< HEAD
python pairwise_nucleotide_identity.py --query NC_045512.2.20mis.fasta --reference NC_045512.2.fasta -x 3000 -p 8 -o report.tsv
=======
president --query NC_045512.2.20mis.fasta --reference NC_045512.2.fasta -x 3000 -p 8 -o report.tsv
>>>>>>> 262a2a9a
```

#### Output:
The script provides __three different output metrics__ to assess the quality of the query sequence in comparison to the reference sequence. The rationale behind this is, that ambiguous bases (Ns) can impact sequence identity differently depending on how they are counted.

```
Running pblat ...
a) 0.9987 nucleotide identity
b) 0.9994 nucleotide identity(excluding non-ACTG)
c) 20 non-ACTG symbols out of 29903
```

a) Percentage identity based on hamming distance and including gaps / Ns as mismatches

b) Percentage identity only based on A, T, C, G characters `(ACTG matches / (len_query - nonACTGchars_query))`

c) Count all characters in the query sequence that are not A, T, C, G

##### Notes:
- nextstrain uses a quality threshold of < 3000 non-canonical nucleotides
- Ns in the query are treated as mismatches, uncomment the corresponding line directly in the code to ignore Ns


#### ANI definition:
- https: // pubmed.ncbi.nlm.nih.gov/17220447/<|MERGE_RESOLUTION|>--- conflicted
+++ resolved
@@ -15,13 +15,9 @@
 To get president running follow the steps below:
 
 ```
-<<<<<<< HEAD
-conda create -y -n president -c bioconda python=3.8 pblat=2.5 screed pandas && conda activate president
-=======
 conda create -y -n president -c bioconda python=3.8 pblat
 conda activate president
 pip install pypresident
->>>>>>> 262a2a9a
 ```
 
 #### Usage:
@@ -29,11 +25,7 @@
 the following console call:
 
 ```
-<<<<<<< HEAD
-python pairwise_nucleotide_identity.py --query NC_045512.2.20mis.fasta --reference NC_045512.2.fasta -x 3000 -p 8 -o report.tsv
-=======
 president --query NC_045512.2.20mis.fasta --reference NC_045512.2.fasta -x 3000 -p 8 -o report.tsv
->>>>>>> 262a2a9a
 ```
 
 #### Output:
